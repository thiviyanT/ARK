--- conflicted
+++ resolved
@@ -509,18 +509,6 @@
     unique_genres = target_genres  # Focus only on target genres
     n_genres = len(unique_genres)
 
-<<<<<<< HEAD
-=======
-    # use distinct colors for small number of genres, otherwise use continuous colormap for many genres
-    if n_genres <= 20:
-        cmap = cm.get_cmap('tab20')
-        genre_colors = {genre: cmap(i/20) for i, genre in enumerate(unique_genres)}
-    else:
-        import matplotlib
-        cmap = matplotlib.colormaps.get_cmap('hsv')
-        genre_colors = {genre: cmap(i/n_genres) for i, genre in enumerate(unique_genres)}
-
->>>>>>> ff3b6cd5
     print("\n=== Encoding graphs to latent space ===")
     
     latent_vectors = []
@@ -752,12 +740,7 @@
 
             edge_labels = nx.get_edge_attributes(G, 'label')
             nx.draw_networkx_edge_labels(G, pos, edge_labels, font_size=6, ax=ax)
-<<<<<<< HEAD
-            
-=======
-            ax.set_title(rf'$\alpha = {alpha}$', fontsize=11, fontweight='bold')
-
->>>>>>> ff3b6cd5
+
             ax.axis('off')
 
             genres_text = ', '.join(decoded_genres[:3])  # Show up to 3 genres
@@ -767,12 +750,6 @@
                    transform=ax.transAxes,
                    ha='center', fontsize=8, style='italic')
         
-<<<<<<< HEAD
-=======
-        fig3.suptitle('Decoded Graphs Along Interpolation Path', fontsize=14, y=0.98)
-        fig3.tight_layout(rect=[0, 0, 1, 0.94])
-
->>>>>>> ff3b6cd5
         plt.tight_layout()
         plt.savefig(os.path.join(output_dir, 'interpolation_sequence.pdf'), dpi=300, bbox_inches='tight')
         plt.close()
