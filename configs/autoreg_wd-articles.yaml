# Configuration for training an autoregressive model on WD articles dataset

# Model architecture
model_type: autoreg
d_model: 512
d_latent: 128
n_heads: 8
n_layers: 12

# Training parameters
batch_size: 8
learning_rate: 0.0001
num_epochs: 2
beta0: 0.1
beta1: 1.0

# Dataset parameters
dataset: wd-articles
shuffle_train: false
use_padding: true
triple_order: keep #keep for keeping the dataset order as is or alpha_name for sorting categorically 

# Generation parameters
num_diversity_samples: 100
num_generated_test_graphs: 100
num_generated_latent_graphs: 100
sample_frac: 0.01
<<<<<<< HEAD
beam_width: 4
=======
beam_width: 3
>>>>>>> f6d064f3

# Optimization settings
lr_scheduler: true
save_every: 50
resume_from_checkpoint: false
checkpoint_path: checkpoints/autoreg_wd_articles.pt

# Experiment tracking
experiment_name: autoreg_vae_wd_articles
<<<<<<< HEAD
verify_every: 20
=======
verify_every: 1
>>>>>>> f6d064f3

# Evaluation settings
use_test_for_final_eval: true  

#Compression bits estimation
<<<<<<< HEAD
compression_log_every: 20

#ablation study settings
ablation_encoder: MLP 
ablation_decoder: GRU
=======
compression_log_every: 1
>>>>>>> f6d064f3
<|MERGE_RESOLUTION|>--- conflicted
+++ resolved
@@ -25,11 +25,8 @@
 num_generated_test_graphs: 100
 num_generated_latent_graphs: 100
 sample_frac: 0.01
-<<<<<<< HEAD
 beam_width: 4
-=======
-beam_width: 3
->>>>>>> f6d064f3
+
 
 # Optimization settings
 lr_scheduler: true
@@ -39,22 +36,16 @@
 
 # Experiment tracking
 experiment_name: autoreg_vae_wd_articles
-<<<<<<< HEAD
 verify_every: 20
-=======
-verify_every: 1
->>>>>>> f6d064f3
+
+
 
 # Evaluation settings
 use_test_for_final_eval: true  
 
 #Compression bits estimation
-<<<<<<< HEAD
 compression_log_every: 20
 
 #ablation study settings
 ablation_encoder: MLP 
-ablation_decoder: GRU
-=======
-compression_log_every: 1
->>>>>>> f6d064f3
+ablation_decoder: GRU